{
    "name": "aiidalab",
    "author": "The AiiDA team",
    "author_email": "aiidalab@materialscloud.org",
    "description": "Meta package for the AiiDA lab python environment.",
    "url": "https://github.com/aiidalab/aiidalab-metapkg",
    "license": "MIT License",
<<<<<<< HEAD
    "version": "19.05.3",
=======
    "version": "19.07.0a2",
>>>>>>> 117b3e25
    "classifiers": [
        "License :: OSI Approved :: MIT License",
        "Programming Language :: Python :: 3"
    ]
}<|MERGE_RESOLUTION|>--- conflicted
+++ resolved
@@ -5,11 +5,7 @@
     "description": "Meta package for the AiiDA lab python environment.",
     "url": "https://github.com/aiidalab/aiidalab-metapkg",
     "license": "MIT License",
-<<<<<<< HEAD
-    "version": "19.05.3",
-=======
     "version": "19.07.0a2",
->>>>>>> 117b3e25
     "classifiers": [
         "License :: OSI Approved :: MIT License",
         "Programming Language :: Python :: 3"
